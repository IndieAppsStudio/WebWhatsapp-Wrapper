--- conflicted
+++ resolved
@@ -2,14 +2,10 @@
 WhatsAPI module
 """
 
-<<<<<<< HEAD
 
 from __future__ import print_function
 
-import os
 import sys
-import time
-=======
 import datetime
 import time
 import os
@@ -17,21 +13,13 @@
 import logging
 import pickle
 import tempfile
->>>>>>> 527f083a
 
 from selenium import webdriver
-<<<<<<< HEAD
 from selenium.webdriver.chrome.options import Options
-=======
 from selenium.webdriver.common.desired_capabilities import DesiredCapabilities
->>>>>>> 527f083a
 from selenium.webdriver.common.by import By
 from selenium.webdriver.support import expected_conditions as ec
 from selenium.webdriver.support.ui import WebDriverWait
-<<<<<<< HEAD
-=======
-from selenium.webdriver.support import expected_conditions as EC
-from selenium.webdriver.chrome.options import Options
 from selenium.common.exceptions import NoSuchElementException
 
 
@@ -41,248 +29,16 @@
     NotConnected = 'NotConnected'
     NotLoggedIn = 'NotLoggedIn'
     LoggedIn = 'LoggedIn'
->>>>>>> 527f083a
 
 from consts import Selectors, URL
 from objects.chat import Chat, GroupChat, UserChat
-# def get_groups(self):
-#     try:
-#         script_path = os.path.dirname(os.path.abspath(__file__))
-#     except NameError:
-#         script_path = os.getcwd()
-#     script = open(os.path.join(script_path, "js_scripts/get_groups.js"), "r").read()
-#     success = self.driver.execute_script(script)
-#     return success
-# =======
 from objects.contact import Contact
 from objects.message import Message, MessageGroup
 from webwhatsapi.wapi_js_wrapper import WapiJsWrapper
 
-<<<<<<< HEAD
 import pprint
 pp = pprint.PrettyPrinter(indent=4)
 
-# <<<<<<< HEAD:webwhatsapi/__init__.py
-# class WhatsAPIDriver(object):
-#     _PROXY = None
-#
-#     _URL = "http://web.whatsapp.com"
-#
-#     _SELECTORS = {
-#         'firstrun': "#wrapper",
-#         'qrCode': "img[alt=\"Scan me!\"]",
-#         'mainPage': ".app.two",
-#         'chatList': ".infinite-list-viewport",
-#         'messageList': "#main > div > div:nth-child(1) > div > div.message-list",
-#         'unreadMessageBar': "#main > div > div:nth-child(1) > div > div.message-list > div.msg-unread",
-#         'searchBar': ".input",
-#         'searchCancel': ".icon-search-morph",
-#         'chats': ".infinite-list-item",
-#         'chatBar': 'div.input',
-#         'sendButton': 'button.icon:nth-child(3)',
-#         'LoadHistory': '.btn-more',
-#         'UnreadBadge': '.icon-meta',
-#         'UnreadChatBanner': '.message-list',
-#         'ReconnectLink': '.action',
-#         'WhatsappQrIcon': 'span.icon:nth-child(2)',
-#         'QRReloader': '.qr-wrapper-container'
-#     }
-#
-#     _CLASSES = {
-#         'unreadBadge': 'icon-meta',
-#         'messageContent': "message-text",
-#         'messageList': "msg"
-#     }
-#
-#     driver = None
-# def __init__(self, browser='firefox', username="API"):
-#     "Initialises the browser"
-#     ## Proxy support not currently working
-#     # env_proxy = {
-#     #     'proxyType': ProxyType.MANUAL,
-#     #     'httpProxy': os.environ.get("http_proxy"),
-#     #     'httpsProxy': os.environ.get("https_proxy"),
-#     #     'ftpProxy': os.environ.get("ftp_proxy"),
-#     # }
-#     # self._PROXY = Proxy(env_proxy)
-#     if browser.lower() == 'firefox':
-#         self.driver = webdriver.Firefox()  # trying to add proxy support: webdriver.FirefoxProfile().set_proxy()) #self._PROXY))
-#     if browser.lower() == 'chrome':
-#         self.chrome_options = Options()
-#         self.chrome_options.add_argument("user-data-dir=" + os.path.dirname(sys.argv[0]) + 'chrome_cache' + '/' +  username )
-#         self.driver = webdriver.Chrome(chrome_options=self.chrome_options)
-#
-#     self.username = username
-#     self.driver.get(self._URL)
-#     self.driver.implicitly_wait(10)
-# def firstrun(self):
-#     "Saves QRCode and waits for it to go away"
-#     if "Click to reload QR code" in self.driver.page_source:
-#         self.reloadQRCode()
-#     qr = self.driver.find_element_by_css_selector(self._SELECTORS['qrCode'])
-#     qr.screenshot(self.username + '.png')
-#     WebDriverWait(self.driver, 30).until(
-#         EC.invisibility_of_element_located((By.CSS_SELECTOR, self._SELECTORS['qrCode'])))
-# def view_unread(self):
-#     try:
-#         script_path = os.path.dirname(os.path.abspath(__file__))
-#     except NameError:
-#         script_path = os.getcwd()
-#     script = open(os.path.join(script_path, "js_scripts/get_unread_messages.js"), "r").read()
-#     Store = self.driver.execute_script(script)
-#     return Store
-#
-# def send_to_whatsapp_id(self, id, message):
-#     try:
-#         script_path = os.path.dirname(os.path.abspath(__file__))
-#     except NameError:
-#         script_path = os.getcwd()
-#     script = open(os.path.join(script_path, "js_scripts/send_message_to_whatsapp_id.js"), "r").read()
-#     success = self.driver.execute_script(script, id, message)
-#     return success
-# def send_to_contact(self, id, message):
-#     return success
-# def get_id_from_number(self, name):
-#     try:
-#         script_path = os.path.dirname(os.path.abspath(__file__))
-#     except NameError:
-#         script_path = os.getcwd()
-#     script = open(os.path.join(script_path, "js_scripts/id_from_name.js"), "r").read()
-#     id = self.driver.execute_script(script, name)
-#     return id
-#
-# def send_to_phone_number(self, pno, message):
-#     try:
-#         script_path = os.path.dirname(os.path.abspath(__file__))
-#     except NameError:
-#         script_path = os.getcwd()
-#     script = open(os.path.join(script_path, "js_scripts/send_message_to_phone_number.js"), "r").read()
-#     success = self.driver.execute_script(script, pno, message)
-#     return success
-
-
-class WhatsAPIDriver(object):
-    def __init__(self, browser="firefox", username="API"):
-        self.username = username
-        self.browser_type = browser
-
-        if self.browser_type.lower() == "firefox":
-            self.path = os.path.join(os.getcwd(), "firefox_cache", self.username)
-
-            if not os.path.exists(self.path):
-                os.makedirs(self.path)
-
-            self._firefox_profile = webdriver.FirefoxProfile(self.path)
-            ## Disable CSS
-            self._firefox_profile.set_preference('permissions.default.stylesheet', 2)
-            ## Disable images
-            self._firefox_profile.set_preference('permissions.default.image', 2)
-            ## Disable Flash
-            self._firefox_profile.set_preference('dom.ipc.plugins.enabled.libflashplayer.so',
-                                          'false')
-            self._driver = webdriver.Firefox(self._firefox_profile)
-
-        if self.browser_type.lower() == "chrome":
-            self._chrome_options = Options()
-            self._chrome_options.add_argument(
-                "user-data-dir=" + os.path.join(os.getcwd(), "chrome_cache", self.username))
-            self._driver = webdriver.Chrome(chrome_options=self._chrome_options)
-
-        self.wapi_functions = WapiJsWrapper(self._driver)
-
-        # Open page
-        self._driver.get(URL)
-        self._driver.implicitly_wait(10)
-
-        self._driver.set_script_timeout(5)
-
-        WebDriverWait(self._driver, 30).until(
-            ec.invisibility_of_element_located((By.CSS_SELECTOR, Selectors.QR_CODE)))
-
-    def first_run(self):
-        if "Click to reload QR code" in self._driver.page_source:
-            self._reload_qr_code()
-        qr = self._driver.find_element_by_css_selector(Selectors.QR_CODE)
-        qr.screenshot(self.username + ".png")
-        WebDriverWait(self._driver, 30).until(
-            ec.invisibility_of_element_located((By.CSS_SELECTOR, Selectors.QR_CODE)))
-
-    def get_contacts(self):
-        """
-        Fetches list of all contacts
-
-        This will return chats with people from the address book only
-        Use get_all_chats for all chats
-
-        :return: List of contacts
-        :rtype: list[Chat]
-        """
-        all_contacts = self.wapi_functions.getAllContacts()
-        return [Contact(contact, self) for contact in all_contacts]
-
-    def get_all_chats(self):
-        return [Chat(chat, self) for chat in self.wapi_functions.getAllChats()]
-
-    def reset_unread(self):
-        """
-        Resets unread messages list
-        """
-        self._driver.execute_script("window.WAPI.lastRead = {}")
-
-    def get_unread(self):
-        """
-        Fetches unread messages
-
-        :return: List of unread messages grouped by chats
-        :rtype: list[MessageGroup]
-        """
-        raw_message_groups = self.wapi_functions.getUnreadMessages()
-
-        unread_messages = []
-        for raw_message_group in raw_message_groups:
-            chat = Chat(raw_message_group)
-            pp.pprint(raw_message_group)
-            messages = [Message(message) for message in raw_message_group["messages"]]
-            unread_messages.append(MessageGroup(chat, messages))
-
-        return unread_messages
-
-    def get_all_messages_in_chat(self, chat, include_me=False):
-        message_objs = self.wapi_functions.getAllMessagesInChat(chat.id, include_me)
-
-        messages = []
-        for message in message_objs:
-            messages.append(Message(message))
-
-        return messages
-
-    def get_contact_from_id(self, contact_id):
-        contact = self.wapi_functions.getContact(contact_id)
-
-        assert contact, "Contact {0} not found".format(contact_id)
-
-        return Contact(contact)
-
-    def get_chat_from_id(self, chat_id):
-        chats = filter(
-            lambda chat: chat["id"] == chat_id,
-            self.wapi_functions.getAllChats()
-        )
-
-        assert len(chats) == 1, "Chat {0} not found".format(chat_id)
-
-        return Chat(chats[0], self)
-
-    def get_chat_from_phone_number(self, number):
-        """
-        Gets chat by phone number
-
-        Number format should be as it appears in Whatsapp ID
-        For example, for the number:
-            +972-51-234-5678
-        This function would receive:
-            972512345678
-=======
 class WhatsAPIDriver(object):
     _PROXY = None
 
@@ -370,6 +126,12 @@
             else:
                 self.logger.info("Profile found")
                 self._profile = webdriver.FirefoxProfile(self._profile_path)
+            self._profile.set_preference('permissions.default.stylesheet', 2)
+            ## Disable images
+            self._profile.set_preference('permissions.default.image', 2)
+            ## Disable Flash
+            self._profile.set_preference('dom.ipc.plugins.enabled.libflashplayer.so',
+                                          'false')
             if proxy is not None:
                 self.set_proxy(proxy)
             self.logger.info("Starting webdriver")
@@ -394,8 +156,11 @@
             self.logger.error("Invalid client: %s" % client)
             print("Enter a valid client name")
         self.username = username
+        self.wapi_functions = WapiJsWrapper(self.driver)
+
+        self.driver.set_script_timeout(5)
+        self.driver.implicitly_wait(10)
         self.driver.get(self._URL)
-        self.driver.implicitly_wait(10)
 
     def wait_till_login(self):
         """Waits for the QR to go away"""
@@ -418,71 +183,141 @@
     def screenshot(self, filename):
         self.driver.get_screenshot_as_file(filename)
 
-    def view_unread(self):
-        return self.view_messages(unread_only=True)
-
-    def view_messages(self, unread_only=False):
-        try:
-            script_path = os.path.dirname(os.path.abspath(__file__))
-        except NameError:
-            script_path = os.getcwd()
-        script = open(os.path.join(script_path, "js_scripts/get_messages.js"), "r").read()
-        Store = self.driver.execute_script(script, unread_only)
-        return Store
-
-    def send_to_whatsapp_id(self, id, message):
-        try:
-            script_path = os.path.dirname(os.path.abspath(__file__))
-        except NameError:
-            script_path = os.getcwd()
-        script = open(os.path.join(script_path, "js_scripts/send_message_to_whatsapp_id.js"), "r").read()
-        success = self.driver.execute_script(script, id, message)
-        return success
-
-    def get_id_from_number(self, name):
-        try:
-            script_path = os.path.dirname(os.path.abspath(__file__))
-        except NameError:
-            script_path = os.getcwd()
-        script = open(os.path.join(script_path, "js_scripts/id_from_name.js"), "r").read()
-        id = self.driver.execute_script(script, name)
-        return id
-
-    def send_to_phone_number(self, pno, message):
-        try:
-            script_path = os.path.dirname(os.path.abspath(__file__))
-        except NameError:
-            script_path = os.getcwd()
-        script = open(os.path.join(script_path, "js_scripts/send_message_to_phone_number.js"), "r").read()
-        success = self.driver.execute_script(script, pno, message)
-        return success
-
-    def get_groups(self):
-        try:
-            script_path = os.path.dirname(os.path.abspath(__file__))
-        except NameError:
-            script_path = os.getcwd()
-        script = open(os.path.join(script_path, "js_scripts/get_groups.js"), "r").read()
-        success = self.driver.execute_script(script)
-        return success
->>>>>>> 527f083a
+    # def view_unread(self):
+    #     return self.view_messages(unread_only=True)
+    #
+    # def view_messages(self, unread_only=False):
+    #     try:
+    #         script_path = os.path.dirname(os.path.abspath(__file__))
+    #     except NameError:
+    #         script_path = os.getcwd()
+    #     script = open(os.path.join(script_path, "js_scripts/get_messages.js"), "r").read()
+    #     Store = self.driver.execute_script(script, unread_only)
+    #     return Store
+    #
+    # def send_to_whatsapp_id(self, id, message):
+    #     try:
+    #         script_path = os.path.dirname(os.path.abspath(__file__))
+    #     except NameError:
+    #         script_path = os.getcwd()
+    #     script = open(os.path.join(script_path, "js_scripts/send_message_to_whatsapp_id.js"), "r").read()
+    #     success = self.driver.execute_script(script, id, message)
+    #     return success
+    #
+    # def get_id_from_number(self, name):
+    #     try:
+    #         script_path = os.path.dirname(os.path.abspath(__file__))
+    #     except NameError:
+    #         script_path = os.getcwd()
+    #     script = open(os.path.join(script_path, "js_scripts/id_from_name.js"), "r").read()
+    #     id = self.driver.execute_script(script, name)
+    #     return id
+    #
+    # def send_to_phone_number(self, pno, message):
+    #     try:
+    #         script_path = os.path.dirname(os.path.abspath(__file__))
+    #     except NameError:
+    #         script_path = os.getcwd()
+    #     script = open(os.path.join(script_path, "js_scripts/send_message_to_phone_number.js"), "r").read()
+    #     success = self.driver.execute_script(script, pno, message)
+    #     return success
+    #
+    # def get_groups(self):
+    #     try:
+    #         script_path = os.path.dirname(os.path.abspath(__file__))
+    #     except NameError:
+    #         script_path = os.getcwd()
+    #     script = open(os.path.join(script_path, "js_scripts/get_groups.js"), "r").read()
+    #     success = self.driver.execute_script(script)
+    #     return success
+
+    def get_contacts(self):
+        """
+        Fetches list of all contacts
+
+        This will return chats with people from the address book only
+        Use get_all_chats for all chats
+
+        :return: List of contacts
+        :rtype: list[Chat]
+        """
+        all_contacts = self.wapi_functions.getAllContacts()
+        return [Contact(contact, self) for contact in all_contacts]
+
+    def get_all_chats(self):
+        return [Chat(chat, self) for chat in self.wapi_functions.getAllChats()]
+
+    def reset_unread(self):
+        """
+        Resets unread messages list
+        """
+        self.driver.execute_script("window.WAPI.lastRead = {}")
+
+    def get_unread(self):
+        """
+        Fetches unread messages
+
+        :return: List of unread messages grouped by chats
+        :rtype: list[MessageGroup]
+        """
+        raw_message_groups = self.wapi_functions.getUnreadMessages()
+
+        unread_messages = []
+        for raw_message_group in raw_message_groups:
+            chat = Chat(raw_message_group)
+            pp.pprint(raw_message_group)
+            messages = [Message(message) for message in raw_message_group["messages"]]
+            unread_messages.append(MessageGroup(chat, messages))
+
+        return unread_messages
+
+    def get_all_messages_in_chat(self, chat, include_me=False):
+        message_objs = self.wapi_functions.getAllMessagesInChat(chat.id, include_me)
+
+        messages = []
+        for message in message_objs:
+            messages.append(Message(message))
+
+        return messages
+
+    def get_contact_from_id(self, contact_id):
+        contact = self.wapi_functions.getContact(contact_id)
+
+        assert contact, "Contact {0} not found".format(contact_id)
+
+        return Contact(contact)
+
+    def get_chat_from_id(self, chat_id):
+        chats = filter(
+            lambda chat: chat["id"] == chat_id,
+            self.wapi_functions.getAllChats()
+        )
+
+        assert len(chats) == 1, "Chat {0} not found".format(chat_id)
+
+        return Chat(chats[0], self)
+
+    def get_chat_from_phone_number(self, number):
+        """
+        Gets chat by phone number
+
+        Number format should be as it appears in Whatsapp ID
+        For example, for the number:
+            +972-51-234-5678
+        This function would receive:
+            972512345678
 
         :param number: Phone number
         :return: Chat
         :rtype: Chat
         """
         chats = filter(lambda chat: not chat.is_group, self.get_all_chats())
-# >>>>>>> f1373c928cbb1d6c2af4652efdd2b8f04ecc4795:webwhatsapp.py
-
         return next((contact for contact in chats if contact.id.startswith(number)), None)
 
-<<<<<<< HEAD
-    def _reload_qr_code(self):
-        self._driver.find_element_by_css_selector(Selectors.QR_RELOADER).click()
-=======
+
+
     def reload_qr(self):
         self.driver.find_element_by_css_selector(self._SELECTORS['qrCode']).click()
->>>>>>> 527f083a
 
     def create_callback(self, callback_function):
         try:
