--- conflicted
+++ resolved
@@ -1,13 +1,5 @@
-<<<<<<< HEAD
-from datetime import datetime
-import time
-from webwhatsapi.objects.whatsapp_object import WhatsappObject, driver_needed
-from webwhatsapi.helper import safe_str
-from webwhatsapi.objects.message import Message
-=======
 from .whatsapp_object import WhatsappObjectWithId, driver_needed
 from ..helper import safe_str
->>>>>>> 8c967b50
 
 
 def factory_chat(js_obj, driver=None):
@@ -41,18 +33,6 @@
     def load_all_earlier_messages(self):
         self.driver.chat_load_all_earlier_messages(self.id)
 
-
-    def load_earlier_messages_till(self, last):
-        """
-                Triggers loading of messages till a specific point in time
-
-                :param last: Datetime object for the last message to be loaded
-                :type last: datetime
-                :return: Nothing
-                :rtype: None
-                """
-        timestamp = time.mktime(last.timetuple())
-        self.driver.wapi_functions.loadEarlierMessagesTillDate(self.id, timestamp)
 
 class UserChat(Chat):
     def __init__(self, js_obj, driver=None):
